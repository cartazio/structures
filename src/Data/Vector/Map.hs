--- conflicted
+++ resolved
@@ -75,12 +75,7 @@
   , rebuild
   ) where
 
-<<<<<<< HEAD
-import Control.Applicative hiding (empty)
-import Control.Monad.ST
 import Control.Parallel
-=======
->>>>>>> 02323f5d
 import Data.Bits
 import Data.Hashable
 import qualified Data.List as List
@@ -170,12 +165,12 @@
 {-# INLINE fromDistinctAscList #-}
 
 insert4 :: forall k v. (Hashable k, Ord k, Arrayed k, Arrayed v) => k -> v -> Map k v -> Map k v
-insert4 !k v (Map n1 _ ks1 vs1 (Map _  _ ks2 vs2
-             (Map _  _ ks3 vs3 (Map n4  _ ks4 vs4 m))))
+insert4 !k v (Map n1 ks1 vs1 (Map _  ks2 vs2
+             (Map _  ks3 vs3 (Map n4 ks4 vs4 m))))
   | n1 > unsafeShiftR n4 2 = spawn $ case va of
     V_Pair na ksa vsa -> case vb of
       V_Pair nb ksb vsb -> case G.unstream $ zips ksa vsa `Fusion.merge` zips ksb vsb of
-        V_Pair nc ksc vsc -> Map nc (blooming ksc) ksc vsc m
+        V_Pair nc ksc vsc -> Map nc ksc vsc m
   where va :: V_Pair (k,v)
         va = G.unstream $ Fusion.insert k v (zips ks1 vs1) `Fusion.merge` zips ks2 vs2
         vb :: V_Pair (k,v)
@@ -184,7 +179,7 @@
           | n1 <= 1000 = xs
           | otherwise  = vb `par` va `pseq` xs
 insert4 !ka va (One kb vb (One kc vc (One kd vd (One ke ve m)))) = case G.unstream $ Fusion.insert ka va s1 `Fusion.merge` s2 of
-    V_Pair n ks vs -> Map n (blooming ks) ks vs m
+    V_Pair n ks vs -> Map n ks vs m
   where
     s1 = case compare kb kc of
       LT -> Stream.fromListN 2 [(kb,vb),(kc,vc)]
@@ -196,25 +191,6 @@
       GT -> Stream.fromListN 2 [(ke,ve),(kd,vd)]
 insert4 k v m = One k v m
 {-# INLINABLE insert4 #-}
-
-{-
-insert6 :: forall k v. (Hashable k, Ord k, Arrayed k, Arrayed v) => k -> v -> Map k v -> Map k v
-insert6 !k v (Map n1 _ ks1 vs1 (Map _  _ ks2 vs2
-             (Map _  _ ks3 vs3 (Map _  _ ks4 vs4
-             (Map _  _ ks5 vs5 (Map n6 _ ks6 vs6 m))))))
-  | n1 > unsafeShiftR n6 2 = vc `par` vb `par` va `pseq` case va of
-    V_Pair na ksa vsa -> Map na (blooming ksa) ksa vsa $ case vb of
-      V_Pair nb ksb vsb -> Map nb (blooming ksb) ksb vsb $ case vc of
-        V_Pair nc ksc vsc -> Map nc (blooming ksc) ksc vsc m
-  where va :: V_Pair (k,v)
-        va = G.unstream $ Fusion.insert k v (zips ks1 vs1) `Fusion.merge` zips ks2 vs2
-        vb :: V_Pair (k,v)
-        vb = G.unstream $ zips ks3 vs3 `Fusion.merge` zips ks4 vs4
-        vc :: V_Pair (k,v)
-        vc = G.unstream $ zips ks5 vs5 `Fusion.merge` zips ks6 vs6
-insert6 k v m = cons1 k v m
-{-# INLINE insert6 #-}
--}
 
 fromList :: (Hashable k, Ord k, Arrayed k, Arrayed v) => [(k,v)] -> Map k v
 fromList xs = List.foldl' (\m (k,v) -> insert k v m) empty xs

{-# LANGUAGE CPP #-}
{-# LANGUAGE RankNTypes #-}
{-# LANGUAGE TypeFamilies #-}
{-# LANGUAGE MultiParamTypeClasses #-}
{-# LANGUAGE ScopedTypeVariables #-}
{-# LANGUAGE FlexibleInstances #-}
{-# LANGUAGE GADTs #-}
{-# LANGUAGE GeneralizedNewtypeDeriving #-}
{-# LANGUAGE StandaloneDeriving #-}
{-# LANGUAGE ScopedTypeVariables #-}
{-# LANGUAGE FlexibleContexts #-}
{-# LANGUAGE UndecidableInstances #-}
{-# LANGUAGE BangPatterns #-}
{-# LANGUAGE PatternGuards #-}
-----------------------------------------------------------------------------
-- |
-- Copyright   :  (C) 2013 Edward Kmett
-- License     :  BSD-style (see the file LICENSE)
-- Maintainer  :  Edward Kmett <ekmett@gmail.com>
-- Stability   :  experimental
-- Portability :  non-portable
--
-- This module provides a 'Vector'-based 'Map' that is loosely based on the
-- Cache Oblivious Lookahead Array (COLA) by Bender et al. from
-- <http://supertech.csail.mit.edu/papers/sbtree.pdf "Cache-Oblivious Streaming B-Trees">.
--
-- Currently this 'Map' is implemented in an insert-only fashion. Deletions are left to future work
-- or to another derived structure in case they prove expensive.
--
-- Unlike the COLA, this version merely provides amortized complexity bounds as this permits us to
-- provide a fully functional API. However, even those asymptotics are only guaranteed if you do not
-- modify the \"old\" versions of the 'Map'. If you do, then while correctness is preserved, the
-- asymptotic analysis becomes inaccurate.
--
-- Reading from \"old\" versions of the 'Map' does not affect the asymptotic analysis and is fine.
--
-- Fractional cascading was originally replaced with the use of a hierarchical bloom filter per level containing
-- the elements for that level, with the false positive rate tuned to balance the lookup cost against
-- the costs of the cache misses for a false positive at that depth. This avoids the need to collect
-- forwarding pointers from the next level, reducing pressure on the cache dramatically, while providing
-- the same asymptotic complexity.
--
-- With either of these two techniques when used ephemerally, this 'Map' had asymptotic performance equal to that
-- of a B-Tree tuned to the parameters of your caches with requiring such parameter tuning.
--
-- However, the constants were still bad enough that the naive /O(log^2 n)/ version of the COLA actually wins
-- at lookups in benchmarks at the scale this data structure is interesting, say around a few million entries,
-- by a factor of 10x! Consequently, we're currently not even Bloom filtering.
--
-- Compared to the venerable @Data.Map@, this data structure currently consumes more memory, but it
-- provides a more limited palette of operations with different asymptotics (~10x faster inserts at a million entries)
-- and enables us to utilize contiguous storage.
--
-- /NB:/ when used with boxed data this structure may hold onto references to old versions
-- of things for many updates to come until sufficient operations have happened to merge them out
-- of the COLA.
--
-- TODO: track actual percentage of occupancy for each vector compared to the source vector it was based on.
-- This would permit 'split' and other operations that trim a 'Map' to properly reason about space usage by
-- borrowing the 1/3rd occupancy rule from a Stratified Doubling Array.
-----------------------------------------------------------------------------
module Data.Vector.Map
  ( Map(..)
  , empty
  , null
  , singleton
  , lookup
  , insert
  , insert4
  , insertDistinctAscList
  , fromDistinctAscList
  , fromList
  , fromList4
  , shape
  , split
  , union
  -- * Rebuild
  , rebuild
  ) where

import Control.Monad.ST
import Control.Monad.ST.Unsafe as Unsafe
import Data.Bits
import qualified Data.Foldable as F
import qualified Data.List as List
import Data.Monoid
import qualified Data.Vector.Heap as H
import qualified Data.Vector as B
import qualified Data.Vector.Mutable as BM
import Data.Vector.Array
import Data.Vector.Fusion.Stream.Monadic (Stream(..))
import qualified Data.Vector.Fusion.Stream.Monadic as Stream
import Data.Vector.Fusion.Util
import qualified Data.Vector.Generic as G
import qualified Data.Vector.Generic.Mutable as GM
import qualified Data.Vector.Map.Fusion as Fusion
import Prelude hiding (null, lookup)

#define BOUNDS_CHECK(f) (Ck.f __FILE__ __LINE__ Ck.Bounds)

-- | This Map is implemented as an insert-only Cache Oblivious Lookahead Array (COLA) with amortized complexity bounds
-- that are equal to those of a B-Tree when it is used ephemerally, using Bloom filters to replace the fractional
-- cascade.
data Map k v
  = Nil
  | One !k v !(Map k v)
  | Map !Int !(Array k) !(Array v) !(Map k v)

deriving instance (Show (Arr v v), Show (Arr k k), Show k, Show v) => Show (Map k v)
deriving instance (Read (Arr v v), Read (Arr k k), Read k, Read v) => Read (Map k v)

-- | /O(1)/. Identify if a 'Map' is the 'empty' 'Map'.
null :: Map k v -> Bool
null Nil = True
null _   = False
{-# INLINE null #-}

-- | /O(1)/ The 'empty' 'Map'.
empty :: Map k v
empty = Nil
{-# INLINE empty #-}

-- | /O(1)/ Construct a 'Map' from a single key/value pair.
singleton :: Arrayed v => k -> v -> Map k v
singleton k v = v `vseq` One k v Nil
{-# INLINE singleton #-}

-- | /O(log^2 N)/ persistently amortized, /O(N)/ worst case. Lookup an element.
lookup :: (Ord k, Arrayed k, Arrayed v) => k -> Map k v -> Maybe v
lookup !k m0 = go m0 where
  {-# INLINE go #-}
  go Nil = Nothing
  go (One i a m)
    | k == i    = Just a
    | otherwise = go m
  go (Map n ks vs m)
    | j <- search (\i -> ks G.! i >= k) 0 (n-1)
    , ks G.! j == k = Just $ vs G.! j
    | otherwise = go m
{-# INLINE lookup #-}

threshold :: Int -> Int -> Bool
threshold n1 n2 = n1 > unsafeShiftR n2 1
{-# INLINE threshold #-}

-- force a value as much as it would be forced by inserting it into an Array
vseq :: forall a b. Arrayed a => a -> b -> b
vseq a b = G.elemseq (undefined :: Array a) a b
{-# INLINE vseq #-}

-- | O((log N)\/B) ephemerally amortized loads for each cache, O(N\/B) worst case. Insert an element.
insert :: (Ord k, Arrayed k, Arrayed v) => k -> v -> Map k v -> Map k v
insert !k v (Map n1 ks1 vs1 (Map n2 ks2 vs2 m))
  | threshold n1 n2 = merges [element 0 k v, elements 1 n1 ks1 vs1, elements 2 n2 ks2 vs2] m
insert !ka va (One kb vb (One kc vc m)) = merges [element 0 ka va, element 1 kb vb, element 3 kc vc] m
insert k v m = v `vseq` One k v m
{-# INLINABLE insert #-}

insert2 :: (Ord k, Arrayed k, Arrayed v) => k -> v -> Array k -> Array v -> Array k -> Array v -> Map k v -> Map k v
insert2 k v ks1 vs1 ks2 vs2 m = case G.unstream $ Fusion.insert k v (zips ks1 vs1) `Fusion.merge` zips ks2 vs2 of
  V_Pair n ks3 vs3 -> Map n ks3 vs3 m
{-# INLINE insert2 #-}

fromDistinctAscList :: (Ord k, Arrayed k, Arrayed v) => [(k,v)] -> Map k v
fromDistinctAscList kvs = fromList kvs
{-# INLINE fromDistinctAscList #-}

insertDistinctAscList :: (Ord k, Arrayed k, Arrayed v) => [(k,v)] -> Map k v -> Map k v
insertDistinctAscList kvs m = case G.fromList kvs of
  V_Pair n ks vs -> cons n ks vs m
{-# INLINE insertDistinctAscList #-}

insert4 :: forall k v. (Ord k, Arrayed k, Arrayed v) => k -> v -> Map k v -> Map k v
<<<<<<< HEAD
insert4 = insert
{-
insert4 !k v (Map n1 ks1 vs1 (Map _  ks2 vs2 (Map _  ks3 vs3 (Map n4 ks4 vs4 m))))
  | n1 > unsafeShiftR n4 2 = case va of
    V_Pair _ ksa vsa -> case vb of
      V_Pair _ ksb vsb -> case G.unstream $ zips ksa vsa `Fusion.merge` zips ksb vsb of
        V_Pair nc ksc vsc -> Map nc ksc vsc m
  where va :: V_Pair (k,v)
        va = G.unstream $ Fusion.insert k v (zips ks1 vs1) `Fusion.merge` zips ks2 vs2
        vb :: V_Pair (k,v)
        vb = G.unstream $ zips ks3 vs3 `Fusion.merge` zips ks4 vs4
insert4 !ka va (One kb vb (One kc vc (One kd vd (One ke ve m)))) = case G.unstream $ Fusion.insert ka va s1 `Fusion.merge` s2 of
    V_Pair n ks vs -> Map n ks vs m
  where
    s1 = case compare kb kc of
      LT -> Stream.fromListN 2 [(kb,vb),(kc,vc)]
      EQ -> Stream.fromListN 1 [(kb,vb)]
      GT -> Stream.fromListN 2 [(kc,vc),(kb,vb)]
    s2 = case compare kd ke of
      LT -> Stream.fromListN 2 [(kd,vd),(ke,ve)]
      EQ -> Stream.fromListN 1 [(kd,vd)]
      GT -> Stream.fromListN 2 [(ke,ve),(kd,vd)]
insert4 k v m = One k v m
-}
=======
insert4 !k v (Map n1 ks1 vs1 (Map n2  ks2 vs2 (Map n3  ks3 vs3 (Map n4 ks4 vs4 m))))
  | n1 > unsafeShiftR n4 2 = merges [element 0 k v, elements 1 n1 ks1 vs1, elements 2 n2 ks2 vs2, elements 3 n3 ks3 vs3, elements 4 n4 ks4 vs4] m
insert4 !ka va (One kb vb (One kc vc (One kd vd (One ke ve m)))) = merges [element 0 ka va, element 1 kb vb, element 3 kc vc, element 4 kd vd, element 5 ke ve] m
insert4 k v m = v `vseq` One k v m
>>>>>>> c0769157
{-# INLINABLE insert4 #-}

fromList :: (Ord k, Arrayed k, Arrayed v) => [(k,v)] -> Map k v
fromList xs = List.foldl' (\m (k,v) -> insert k v m) empty xs
{-# INLINE fromList #-}

fromList4 :: (Ord k, Arrayed k, Arrayed v) => [(k,v)] -> Map k v
fromList4 xs = List.foldl' (\m (k,v) -> insert4 k v m) empty xs
{-# INLINE fromList4 #-}


-- | Generates two legal maps from a source 'Map'. The asymptotic analysis is preserved if only one of these is updated.
split :: (Ord k, Arrayed k, Arrayed v) => k -> Map k v -> (Map k v, Map k v)
split k m0 = go m0 where
  go Nil = (Nil, Nil)
  go (One j a m) = case go m of
    (xs,ys)
       | j < k     -> (insert j a xs, ys)
       | otherwise -> (xs, insert j a ys)
  go (Map n ks vs m) = case go m of
    (xs,ys) -> case G.splitAt j ks of
      (kxs,kys) -> case G.splitAt j vs of
        (vxs,vys) -> (cons j kxs vxs xs, cons (n-j) kys vys ys)
      where j = search (\i -> ks G.! i >= k) 0 n
{-# INLINE split #-}

union :: (Ord k, Arrayed k, Arrayed v) => Map k v -> Map k v -> Map k v
union ys0 xs = go ys0 where
  go Nil = xs
  go (One k v m) = insert k v (go m)
  go (Map n ks vs m) = cons n ks vs (go m)
{-# INLINE union #-}

-- | Offset binary search
--
-- Assuming @l <= h@. Returns @h@ if the predicate is never @True@ over @[l..h)@
search :: (Int -> Bool) -> Int -> Int -> Int
search p = go where
  go l h
    | l == h    = l
    | p m       = go l m
    | otherwise = go (m+1) h
    where hml = h - l
          m = l + unsafeShiftR hml 1 + unsafeShiftR hml 6
{-# INLINE search #-}

cons :: (Ord k, Arrayed k, Arrayed v) => Int -> Array k -> Array v -> Map k v -> Map k v
cons 0 _  _  m = m
cons 1 ks vs m = insert (G.unsafeHead ks) (G.unsafeHead vs) m
cons n ks vs (Map n2 ks' vs' m)
  | threshold n n2
  , nc <- min (n-1) n2
  , (ks1, ks2) <- G.splitAt nc ks
  , (vs1, vs2) <- G.splitAt nc vs
  , k <- G.unsafeHead ks2, ks3 <- G.unsafeTail ks2
  , v <- G.unsafeHead vs2, vs3 <- G.unsafeTail vs2
  = cons (n-nc-1) ks3 vs3 $ insert2 k v ks1 vs1 ks' vs' m
cons n ks vs m = Map n ks vs m
{-# INLINABLE cons #-}

-- | If using have trashed our size invariants we can use this to restore them
rebuild :: (Ord k, Arrayed k, Arrayed v) => Map k v -> Map k v
rebuild Nil = Nil
rebuild (One k v m) = insert k v m
rebuild (Map n ks vs m) = cons n ks vs (rebuild m)
{-# INLINABLE rebuild #-}

zips :: (G.Vector v a, G.Vector u b) => v a -> u b -> Stream Id (a, b)
zips va ub = Stream.zip (G.stream va) (G.stream ub)
{-# INLINE zips #-}

-- * Debugging

shape :: Map k v -> [Int]
shape Nil           = []
shape (One _ _ m)   = 1 : shape m
shape (Map n _ _ m) = n : shape m

-- * Merging

data Entry k v = Entry {-# UNPACK #-} !Int !k v {-# UNPACK #-} !Int {-# UNPACK #-} !Int (Array k) (Array v)

deriving instance (Show (Arr v v), Show (Arr k k), Show k, Show v) => Show (Entry k v)
deriving instance (Read (Arr v v), Read (Arr k k), Read k, Read v) => Read (Entry k v)

instance Eq k => Eq (Entry k v) where
  Entry i ki _ _ _ _ _ == Entry j kj _ _ _ _ _ = i == j && ki == kj
  {-# INLINE (==) #-}

instance Ord k => Ord (Entry k v) where
  compare (Entry i ki _ _ _ _ _) (Entry j kj _ _ _ _ _) = compare ki kj `mappend` compare i j
  {-# INLINE compare #-}

element :: (Arrayed k, Arrayed v) => Int -> k -> v -> Entry k v
element i k v = Entry i k v 0 0 (error "BAD") (error "VERY BAD")
{-# INLINE element #-}

elements :: (Arrayed k, Arrayed v) => Int -> Int -> Array k -> Array v -> Entry k v
elements i n ks vs = Entry i (G.unsafeHead ks) (G.unsafeHead vs) 1 n ks vs
{-# INLINE elements #-}

merges :: forall k v. (Ord k, Arrayed k, Arrayed v) => [Entry k v] -> Map k v -> Map k v
merges [] m = m
merges es m = runST $ do
  mv0   <- G.unsafeThaw (G.fromList es :: B.Vector (Entry k v))
  let nmv0 = BM.length mv0
  let tally !acc k
        | k == nmv0 = return acc
        | otherwise = do
        Entry _ _ _ x y _ _ <- BM.unsafeRead mv0 k
<<<<<<< HEAD
        tally (acc + y - x) k
  r_max <- tally 0 (BM.length mv0-1)
=======
        tally (acc + 1 + y - x) (k+1)
  r_max <- tally 0 0
>>>>>>> c0769157
  mks   <- GM.new r_max
  mvs   <- GM.new r_max
  let go mv li lk lo ln lks lvs lr
        | GM.null mv = do
          F.forM_ [lo..ln-1] $ \ i -> do
            k <- G.unsafeIndexM lks i
            v <- G.unsafeIndexM lvs i
            let j = lr+i-lo
            GM.unsafeWrite mks j k
            GM.unsafeWrite mvs j v
          return (lr+ln-lo)
        | otherwise = do
        Entry ni nk nv no nn nks nvs <- H.findMin mv
        let put r i k v
              | k == lk && i > li = return r
              | otherwise = do
                GM.unsafeWrite mks r k
                GM.unsafeWrite mvs r v
                return (r + 1)
            run r o
              | o == ln = do
                mv' <- H.deleteMin mv
                nr  <- put r ni nk nv
                go mv' ni nk no nn nks nvs nr
              | otherwise = do
                k <- G.unsafeIndexM lks o
                v <- G.unsafeIndexM lvs o
                case compare k nk of
                  LT -> do
                    GM.unsafeWrite mks r k
                    GM.unsafeWrite mvs r v
                    run (r+1) (o+1)
                  EQ | li < ni -> do
                    GM.unsafeWrite mks r k
                    GM.unsafeWrite mvs r v
                    run (r+1) (o+1)
                  _ -> do
                    H.updateMin (Entry li k v (o+1) ln lks lvs) mv
                    nr <- put r ni nk nv
                    go mv ni nk no nn nks nvs nr
        run lr lo
  H.heapify mv0
  entry@(Entry li lk lv o n ks vs) <- H.findMin mv0
  mv1 <- H.deleteMin mv0
  GM.unsafeWrite mks 0 lk
  GM.unsafeWrite mvs 0 lv
  r  <- go mv1 li lk o n ks vs 1
  if r == 1
    then return $ One lk lv m
    else do
     zks <- G.unsafeFreeze (GM.unsafeSlice 0 r mks)
     zvs <- G.unsafeFreeze (GM.unsafeSlice 0 r mvs)
     return $ Map r zks zvs m
{-# INLINE merges #-}<|MERGE_RESOLUTION|>--- conflicted
+++ resolved
@@ -79,7 +79,7 @@
   ) where
 
 import Control.Monad.ST
-import Control.Monad.ST.Unsafe as Unsafe
+-- import Control.Monad.ST.Unsafe as Unsafe
 import Data.Bits
 import qualified Data.Foldable as F
 import qualified Data.List as List
@@ -151,8 +151,17 @@
 -- | O((log N)\/B) ephemerally amortized loads for each cache, O(N\/B) worst case. Insert an element.
 insert :: (Ord k, Arrayed k, Arrayed v) => k -> v -> Map k v -> Map k v
 insert !k v (Map n1 ks1 vs1 (Map n2 ks2 vs2 m))
-  | threshold n1 n2 = merges [element 0 k v, elements 1 n1 ks1 vs1, elements 2 n2 ks2 vs2] m
-insert !ka va (One kb vb (One kc vc m)) = merges [element 0 ka va, element 1 kb vb, element 3 kc vc] m
+  | threshold n1 n2 = insert2 k v ks1 vs1 ks2 vs2 m
+insert !ka va (One kb vb (One kc vc m)) = case G.unstream $ Fusion.insert ka va rest of
+    V_Pair n ks vs -> Map n ks vs m
+  where
+    rest = case compare kb kc of
+      LT -> Stream.fromListN 2 [(kb,vb),(kc,vc)]
+      EQ -> Stream.fromListN 1 [(kb,vb)]
+      GT -> Stream.fromListN 2 [(kc,vc),(kb,vb)]
+-- insert !k v (Map n1 ks1 vs1 (Map n2 ks2 vs2 m))
+--   | threshold n1 n2 = merges [element 0 k v, elements 1 n1 ks1 vs1, elements 2 n2 ks2 vs2] m
+-- insert !ka va (One kb vb (One kc vc m)) = merges [element 0 ka va, element 1 kb vb, element 3 kc vc] m
 insert k v m = v `vseq` One k v m
 {-# INLINABLE insert #-}
 
@@ -171,37 +180,22 @@
 {-# INLINE insertDistinctAscList #-}
 
 insert4 :: forall k v. (Ord k, Arrayed k, Arrayed v) => k -> v -> Map k v -> Map k v
-<<<<<<< HEAD
-insert4 = insert
-{-
-insert4 !k v (Map n1 ks1 vs1 (Map _  ks2 vs2 (Map _  ks3 vs3 (Map n4 ks4 vs4 m))))
-  | n1 > unsafeShiftR n4 2 = case va of
-    V_Pair _ ksa vsa -> case vb of
-      V_Pair _ ksb vsb -> case G.unstream $ zips ksa vsa `Fusion.merge` zips ksb vsb of
-        V_Pair nc ksc vsc -> Map nc ksc vsc m
-  where va :: V_Pair (k,v)
-        va = G.unstream $ Fusion.insert k v (zips ks1 vs1) `Fusion.merge` zips ks2 vs2
-        vb :: V_Pair (k,v)
-        vb = G.unstream $ zips ks3 vs3 `Fusion.merge` zips ks4 vs4
-insert4 !ka va (One kb vb (One kc vc (One kd vd (One ke ve m)))) = case G.unstream $ Fusion.insert ka va s1 `Fusion.merge` s2 of
-    V_Pair n ks vs -> Map n ks vs m
-  where
-    s1 = case compare kb kc of
-      LT -> Stream.fromListN 2 [(kb,vb),(kc,vc)]
-      EQ -> Stream.fromListN 1 [(kb,vb)]
-      GT -> Stream.fromListN 2 [(kc,vc),(kb,vb)]
-    s2 = case compare kd ke of
-      LT -> Stream.fromListN 2 [(kd,vd),(ke,ve)]
-      EQ -> Stream.fromListN 1 [(kd,vd)]
-      GT -> Stream.fromListN 2 [(ke,ve),(kd,vd)]
-insert4 k v m = One k v m
--}
-=======
 insert4 !k v (Map n1 ks1 vs1 (Map n2  ks2 vs2 (Map n3  ks3 vs3 (Map n4 ks4 vs4 m))))
-  | n1 > unsafeShiftR n4 2 = merges [element 0 k v, elements 1 n1 ks1 vs1, elements 2 n2 ks2 vs2, elements 3 n3 ks3 vs3, elements 4 n4 ks4 vs4] m
-insert4 !ka va (One kb vb (One kc vc (One kd vd (One ke ve m)))) = merges [element 0 ka va, element 1 kb vb, element 3 kc vc, element 4 kd vd, element 5 ke ve] m
+  | n1 > unsafeShiftR n4 2 = merges
+    [ element 0 k v
+    , elements 1 n1 ks1 vs1
+    , elements 2 n2 ks2 vs2
+    , elements 3 n3 ks3 vs3
+    , elements 4 n4 ks4 vs4
+    ] m
+insert4 !ka va (One kb vb (One kc vc (One kd vd (One ke ve m)))) = merges
+  [ element 0 ka va
+  , element 1 kb vb
+  , element 3 kc vc
+  , element 4 kd vd
+  , element 5 ke ve
+  ] m
 insert4 k v m = v `vseq` One k v m
->>>>>>> c0769157
 {-# INLINABLE insert4 #-}
 
 fromList :: (Ord k, Arrayed k, Arrayed v) => [(k,v)] -> Map k v
@@ -211,7 +205,6 @@
 fromList4 :: (Ord k, Arrayed k, Arrayed v) => [(k,v)] -> Map k v
 fromList4 xs = List.foldl' (\m (k,v) -> insert4 k v m) empty xs
 {-# INLINE fromList4 #-}
-
 
 -- | Generates two legal maps from a source 'Map'. The asymptotic analysis is preserved if only one of these is updated.
 split :: (Ord k, Arrayed k, Arrayed v) => k -> Map k v -> (Map k v, Map k v)
@@ -312,13 +305,8 @@
         | k == nmv0 = return acc
         | otherwise = do
         Entry _ _ _ x y _ _ <- BM.unsafeRead mv0 k
-<<<<<<< HEAD
-        tally (acc + y - x) k
-  r_max <- tally 0 (BM.length mv0-1)
-=======
         tally (acc + 1 + y - x) (k+1)
   r_max <- tally 0 0
->>>>>>> c0769157
   mks   <- GM.new r_max
   mvs   <- GM.new r_max
   let go mv li lk lo ln lks lvs lr
@@ -361,7 +349,7 @@
                     go mv ni nk no nn nks nvs nr
         run lr lo
   H.heapify mv0
-  entry@(Entry li lk lv o n ks vs) <- H.findMin mv0
+  Entry li lk lv o n ks vs <- H.findMin mv0
   mv1 <- H.deleteMin mv0
   GM.unsafeWrite mks 0 lk
   GM.unsafeWrite mvs 0 lv

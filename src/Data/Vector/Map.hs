--- conflicted
+++ resolved
@@ -188,37 +188,16 @@
 {-# INLINE fromDistinctAscList #-}
 
 fromList :: (Hashable k, Ord k, Arrayed k, Arrayed v) => [(k,v)] -> Map k v
-<<<<<<< HEAD
-fromList []         = Nil
-fromList ((k0,v0):xs0) = go [k0] [v0] xs0 k0 1 where
-  go ks vs ((k,v):xs) i n | i <= k = go (k:ks) (v:vs) xs k $! n + 1
-  go ks vs xs _ 1 = insert (head ks) (head vs) (fromList xs)
-  go ks vs xs _ n = cons n Nothing (G.unstreamR (Stream.fromListN n ks)) (G.unstreamR (Stream.fromListN n vs)) (fromList xs)
+fromList xs = List.foldl' (\m (k,v) -> insert k v m) empty xs
 {-# INLINE fromList #-}
 
 split :: (Hashable k, Ord k, Arrayed k, Arrayed v) => k -> Map k v -> (Map k v, Map k v)
--- split k m0 = case split' k m0 of (xs,ys) -> (rebuild xs, rebuild ys)
 split k m0 = go m0 where
   go Nil = (Nil, Nil)
   go (One j a m) = case go m of
     (xs,ys)
        | j < k     -> (insert j a xs, ys)
        | otherwise -> (xs, insert j a ys)
-=======
-fromList xs = List.foldl' (\m (k,v) -> insert k v m) empty xs
-{-
-fromList xs00 = go1 empty xs00 where
-  go1 !m []            = m
-  go1 !m ((k0,v0):xs0) = go2 m [k0] [v0] xs0 k0 1
-  go2 !m ks vs ((k,v):xs) i n | i <= k = go2 m (k:ks) (v:vs) xs k $! n + 1
-  go2 !m ks vs xs _ n = go1 (cons n Nothing (G.unstreamR (Stream.fromListN n ks)) (G.unstreamR (Stream.fromListN n vs)) m) xs
--}
-{-# INLINE fromList #-}
-
-split :: (Hashable k, Ord k, Arrayed k, Arrayed v) => k -> Map k v -> (Map k v, Map k v)
-split k m0 = go m0 where
-  go Nil = (Nil, Nil)
->>>>>>> f81a72dc
   go (Map n _ ks vs m) = case go m of
     (xs,ys) -> case G.splitAt j ks of
       (kxs,kys) -> case G.splitAt j vs of
@@ -249,10 +228,7 @@
 union :: (Hashable k, Ord k, Arrayed k, Arrayed v) => Map k v -> Map k v -> Map k v
 union ys0 xs = go ys0 where
   go Nil = xs
-<<<<<<< HEAD
   go (One k v m) = insert k v (go m)
-=======
->>>>>>> f81a72dc
   go (Map n mbf ks vs m) = cons n mbf ks vs (go m)
 {-# INLINE union #-}
 
